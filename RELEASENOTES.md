<img src="https://github.com/arendst/Tasmota/blob/master/tools/logo/TASMOTA_FullLogo_Vector.svg" alt="Logo" align="right" height="76"/>

# RELEASE NOTES

## Migration Information

See [migration path](https://tasmota.github.io/docs/Upgrading#migration-path) for instructions how to migrate to a major version. Pay attention to the following version breaks due to dynamic settings updates:

1. Migrate to **Sonoff-Tasmota 3.9.x**
2. Migrate to **Sonoff-Tasmota 4.x**
3. Migrate to **Sonoff-Tasmota 5.14**
4. Migrate to **Sonoff-Tasmota 6.x**
5. Migrate to **Tasmota 7.x**

--- Major change in parameter storage layout ---

6. Migrate to **Tasmota 8.1**
7. Migrate to **Tasmota 8.x**

While fallback or downgrading is common practice it was never supported due to Settings additions or changes in newer releases. Starting with release **v8.1.0 Doris** the Settings are re-allocated in such a way that fallback is only allowed and possible to release **v7.2.0 Constance**. Once at v7.2.0 you're on your own when downgrading even further.

## Supported Core versions

This release will be supported from ESP8266/Arduino library Core version **2.7.0** due to reported security and stability issues on previous Core version. This will also support gzipped binaries.

Although it might still compile on previous Core versions all support will be removed in the near future.

## Support of TLS

To save resources when TLS is enabled mDNS needs to be disabled. In addition to TLS using fingerprints now also user supplied CA certs and AWS IoT is supported. Read [full documentation](https://tasmota.github.io/docs/AWS-IoT)

## Initial configuration tools

For initial configuration this release supports Webserver based **WifiManager** or **Serial** based command interface only. Support for **WPS** and **SmartConfig** has been removed.

## Provided Binary Downloads

The following binary downloads have been compiled with ESP8266/Arduino library core version **2.7.0**.

- **tasmota.bin** = The Tasmota version with most drivers. **RECOMMENDED RELEASE BINARY**
- **tasmota-BG.bin** to **tasmota-TW.bin** = The Tasmota version in different languages.
- **tasmota-lite.bin** = The Lite version without most drivers and sensors.
- **tasmota-knx.bin** = The Knx version without some features but adds KNX support.
- **tasmota-sensors.bin** = The Sensors version adds more useful sensors.
- **tasmota-ir** = The InfraRed Receiver and transmitter version allowing all available protocols provided by library IRremoteESP8266 but without most other features.
- **tasmota-display.bin** = The Display version without Energy Monitoring but adds display support.
- **tasmota-minimal.bin** = The Minimal version allows intermediate OTA uploads to support larger versions and does NOT change any persistent parameter. This version **should NOT be used for initial installation**.

[List](MODULES.md) of embedded modules.

[Complete list](BUILDS.md) of available feature and sensors.

## Changelog

<<<<<<< HEAD
### Version 8.3.0 Fred
=======
### Version 8.2.0.5
>>>>>>> 60e7a73b

- Breaking Change Device Groups multicast address and port  (#8270)
- Change PWM implementation to Arduino #7231 removing support for Core versions before 2.6.3
- Change default PWM Frequency to 223 Hz instead of 880 Hz for less interrupt pressure
- Change HM-10 sensor type detection and add features (#7962)
- Change light scheme 2,3,4 cycle time speed from 24,48,72,... seconds to 4,6,12,24,36,48,... seconds (#8034)
- Change remove floating point libs from IRAM
- Change remove MQTT Info messages on restart for DeepSleep Wake (#8044)
- Change IRremoteESP8266 library updated to v2.7.6
- Fix possible Relay toggle on (OTA) restart
- Fix PWM flickering during wifi connection (#8046)
- Fix Zigbee sending wrong Sat value with Hue emulation
- Fix Zigbee crash with Occupancy sensor (#8089)
- Add Zigbee command ``ZbRestore`` to restore device configuration dumped with ``ZbStatus 2``
- Add Zigbee command ``ZbUnbind``
- Add Zigbee command ``ZbBindState`` and ``manuf``attribute
- Add Zigbee command ``ZbConfig`` and configuration in Settings
- Add commands ``CounterDebounceLow`` and ``CounterDebounceHigh`` to control debouncing (#8021)
- Add commands ``NrfPage``, ``NrfIgnore``, ``NrfScan`` and ``NrfBeacon`` to NRF24 Bluetooth driver (#8075)
- Add commands ``GlobalTemp`` and ``GlobalHum`` to init sensor data (#8152)
- Add command ``SO`` as shortcut for command ``SetOption``
- Add command ``SetOption41 <x>`` to force sending gratuitous ARP every <x> seconds
- Add command ``SetOption73 1`` for button decoupling and send multi-press and hold MQTT messages by Federico Leoni (#8235)
- Add command ``SetOption90 1`` to disable non-json MQTT messages (#8044)
- Add command ``SetOption91 1`` to enable fading at startup / power on
- Add command ``SetOption92 1`` to set PWM Mode from regular PWM to ColorTemp control (Xiaomi Philips ...)
- Add command ``Sensor10 0/1/2`` to control BH1750 resolution - 0 = High (default), 1 = High2, 2 = Low (#8016)
- Add command ``Sensor10 31..254`` to control BH1750 measurement time which defaults to 69 (#8016)
- Add command ``Sensor18 0..32000`` to control PMS5003 sensor interval to extend lifetime by Gene Ruebsamen (#8128)
- Add command ``DevGroupName`` to specify up to four Device Group Names (#8087)
- Add command ``DevGroupSend`` to send an update to a Device Group (#8093)
- Add command ``Ping`` (#7176)
- Add command ``Palette`` to add the ability to specify a palette of colors (#8150)
- Add support for unreachable (unplugged) Zigbee devices in Philips Hue emulation and Alexa
- Add support for 64x48 SSD1306 OLED (#6740)
- Add support for Seven Segment display using HT16K33 (#8116)
- Add support for up to four MQTT GroupTopics (#8014)
- Add support for longer template names
- Add support for an iAQ sensor (#8107)
- Add support for AS3935 Lightning Sensor by device111 (#8130)
- Add console command history (#7483, #8015)
- Add quick wifi reconnect using saved AP parameters when ``SetOption56 0`` (#3189)
- Add more accuracy to GPS NTP server (#8088)<|MERGE_RESOLUTION|>--- conflicted
+++ resolved
@@ -52,11 +52,7 @@
 
 ## Changelog
 
-<<<<<<< HEAD
 ### Version 8.3.0 Fred
-=======
-### Version 8.2.0.5
->>>>>>> 60e7a73b
 
 - Breaking Change Device Groups multicast address and port  (#8270)
 - Change PWM implementation to Arduino #7231 removing support for Core versions before 2.6.3

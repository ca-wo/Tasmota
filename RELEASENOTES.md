<img src="https://github.com/arendst/Tasmota/blob/master/tools/logo/TASMOTA_FullLogo_Vector.svg" alt="Logo" align="right" height="76"/>

# RELEASE NOTES

### Sonoff-Tasmota is now Tasmota

## Migration Information

See [migration path](https://tasmota.github.io/docs/#/Upgrading?id=migration-path) for instructions how to migrate to a major version. Pay attention to the following version breaks due to dynamic settings updates:

1. Migrate to **Sonoff-Tasmota 3.9.x**
2. Migrate to **Sonoff-Tasmota 4.x**
3. Migrate to **Sonoff-Tasmota 5.14**
4. Migrate to **Sonoff-Tasmota 6.x**
5. Migrate to **Tasmota 7.x**

## Supported Core versions

This release will be supported from ESP8266/Arduino library Core version **2.6.1** due to reported security and stability issues on previous Core version.

Although it might still compile on previous Core versions all support will be removed in the near future.

## Support of TLS

To save resources when TLS is enabled mDNS needs to be disabled. In addition to TLS using fingerprints now also user supplied CA certs and AWS IoT is supported. Read [full documentation](https://tasmota.github.io/docs/#/integrations/AWS-IoT)

## Initial configuration tools

For initial configuration this release supports Webserver based **WifiManager** or **Serial** based command interface only. Support for **WPS** and **SmartConfig** has been removed.

## Provided Binary Downloads

The following binary downloads have been compiled with ESP8266/Arduino library core version **2.6.1**.

- **tasmota.bin** = The Tasmota version with sensors. **RECOMMENDED RELEASE BINARY**
- **tasmota-BG.bin** to **tasmota-TW.bin** = The Tasmota version in different languages.
- **tasmota-basic.bin** = The Basic version without most sensors.
- **tasmota-knx.bin** = The Knx version without some features but adds KNX support.
- **tasmota-sensors.bin** = The Sensors version adds more useful sensors.
- **tasmota-ir** = The InfraRed Receiver and transmitter version allowing all available protocols provided by library IRremoteESP8266 but without most other features.
- **tasmota-display.bin** = The Display version without Energy Monitoring but adds display support.
- **tasmota-minimal.bin** = The Minimal version allows intermediate OTA uploads to support larger versions and does NOT change any persistent parameter. This version **should NOT be used for initial installation**.

[List](MODULES.md) of embedded modules.

[Complete list](BUILDS.md) of available feature and sensors.

## Changelog

<<<<<<< HEAD
### Version 7.1.2 Betty

- Fix lost functionality of GPIO9 and GPIO10 on some devices (#7080)
- Fix Zigbee uses Hardware Serial if GPIO 1/3 or GPIO 13/15 and SerialLog 0 (#7071)
- Fix WS2812 power control (#7090)
- Change light color schemes 2, 3 and 4 from color wheel to Hue driven with user Saturation control
- Change log buffer size from 520 to 700 characters accomodating full rule text (#7110)
=======
### Version 7.1.2.6

- Change Exception reporting removing exception details from ``Status 1`` and consolidated in ``Status 12`` if available
- Change HTTP CORS from command ``SetOption73 0/1`` to ``Cors <cors_domain>`` allowing user control of specific CORS domain by Shantur Rathore (#7066)
- Change GUI Shutter button text to Up and Down Arrows based on PR by Xavier Muller (#7166)
- Change amount of supported DHT sensors from 3 to 4 by Xavier Muller (#7167)
- Change some Settings locations freeing up space for future single char allowing variable length text
- Fix flashing H801 led at boot by Stefan Hadinger (#7165, #649)
- Fix duplicated ``Backlog`` when using Event inside a Backlog by Adrian Scillato (#7178, #7147)
- Fix Gui Timer when using a negative zero offset of -00:00 by Peter Ooms (#7174)
- Add command ``SerialConfig 0..23`` or ``SerialConfig 8N1`` to select Serial Config based in PR by Luis Teixeira (#7108)
- Add command ``Sensor34 9 <weight code>`` to set minimum delta to trigger JSON message by @tobox (#7188)
- Add rule var ``%topic%`` by Adrian Scillato (#5522)
- Add rule triggers ``tele-wifi1#xxx`` by Adrian Scillato (#7093)
- Add SML bus decoder syntax support for byte order by Gerhard Mutz (#7112)
- Add experimental support for stepper motor shutter control by Stefan Bode
- Add optional USE_MQTT_TLS to tasmota-minimal.bin by Bohdan Kmit (#7115)
- Add save call stack in RTC memory in case of crash, command ``Status 12`` to dump the stack by Stefan Hadinger
- Add Home Assistant force update by Frederico Leoni (#7140, #7074)
- Add Wifi Signal Strength in dBm in addition to RSSI Wifi Experience by Andreas Schultz (#7145)
- Add Yaw, Pitch and Roll support for MPU6050 by Philip Barclay (#7058)
- Add reporting of raw weight to JSON from HX711 to overcome auto-tare functionality by @tobox (#7171)
- Add Zigbee support for Xiaomi Aqara Vibration Sensor and Presence Sensor by Stefan Hadinger
- Add Shutter functions ramp up/down and MQTT reporting by Stefan Bode
>>>>>>> 78b1363a
<|MERGE_RESOLUTION|>--- conflicted
+++ resolved
@@ -47,16 +47,7 @@
 
 ## Changelog
 
-<<<<<<< HEAD
-### Version 7.1.2 Betty
-
-- Fix lost functionality of GPIO9 and GPIO10 on some devices (#7080)
-- Fix Zigbee uses Hardware Serial if GPIO 1/3 or GPIO 13/15 and SerialLog 0 (#7071)
-- Fix WS2812 power control (#7090)
-- Change light color schemes 2, 3 and 4 from color wheel to Hue driven with user Saturation control
-- Change log buffer size from 520 to 700 characters accomodating full rule text (#7110)
-=======
-### Version 7.1.2.6
+### Version 7.2.0 Constance
 
 - Change Exception reporting removing exception details from ``Status 1`` and consolidated in ``Status 12`` if available
 - Change HTTP CORS from command ``SetOption73 0/1`` to ``Cors <cors_domain>`` allowing user control of specific CORS domain by Shantur Rathore (#7066)
@@ -80,4 +71,4 @@
 - Add reporting of raw weight to JSON from HX711 to overcome auto-tare functionality by @tobox (#7171)
 - Add Zigbee support for Xiaomi Aqara Vibration Sensor and Presence Sensor by Stefan Hadinger
 - Add Shutter functions ramp up/down and MQTT reporting by Stefan Bode
->>>>>>> 78b1363a
+- Add fallback functionality from version 8.x
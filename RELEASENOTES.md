<img src="https://github.com/arendst/Tasmota/blob/master/tools/logo/TASMOTA_FullLogo_Vector.svg" alt="Logo" align="right" height="76"/>

# RELEASE NOTES

## Migration Information

**This version removes support for direct migration from versions before v8.1.0 (Doris)**

See [migration path](https://tasmota.github.io/docs/Upgrading#migration-path) for instructions how to migrate to a major version. Pay attention to the following version breaks due to dynamic settings updates:

1. Migrate to **Sonoff-Tasmota 3.9.x**
2. Migrate to **Sonoff-Tasmota 4.x**
3. Migrate to **Sonoff-Tasmota 5.14**
4. Migrate to **Sonoff-Tasmota 6.7.1** (http://ota.tasmota.com/tasmota/release-6.7.1/)
5. Migrate to **Tasmota 7.2.0** (http://ota.tasmota.com/tasmota/release-7.2.0/)

--- Major change in parameter storage layout ---

6. Migrate to **Tasmota 8.5.1** (http://ota.tasmota.com/tasmota/release-8.5.1/)

--- Major change in internal GPIO function representation ---

7. Migrate to **Tasmota 9.1** (http://ota.tasmota.com/tasmota/release-9.1.0/)

While fallback or downgrading is common practice it was never supported due to Settings additions or changes in newer releases. Starting with release **v9.1.0 Imogen** the internal GPIO function representation has changed in such a way that fallback is only possible to the latest GPIO configuration before installing **v9.1.0**.

## Supported Core versions

This release will be supported from ESP8266/Arduino library Core version **2.7.4.9** due to reported security and stability issues on previous Core version. This will also support gzipped binaries.

Support of Core versions before 2.7.1 has been removed.

## Support of TLS

In addition to TLS using fingerprints now also user supplied CA certs and AWS IoT is supported. Read [full documentation](https://tasmota.github.io/docs/AWS-IoT)

## Initial configuration tools

For initial configuration this release supports Webserver based **WifiManager** or **Serial** based command interface only. Support for **WPS** and **SmartConfig** has been removed.

## Provided Binary Downloads

### ESP8266 or ESP8285 based
The following binary downloads have been compiled with ESP8266/Arduino library core version **2.7.4.9**.

- **tasmota.bin** = The Tasmota version with most drivers. **RECOMMENDED RELEASE BINARY**
- **tasmota-BG.bin** to **tasmota-TW.bin** = The Tasmota version in different languages.
- **tasmota-lite.bin** = The Lite version without most drivers and sensors.
- **tasmota-knx.bin** = The Knx version without some features but adds KNX support.
- **tasmota-sensors.bin** = The Sensors version adds more useful sensors.
- **tasmota-ir.bin** = The InfraRed Receiver and transmitter version allowing all available protocols provided by library IRremoteESP8266 but without most other features.
- **tasmota-display.bin** = The Display version without Energy Monitoring but adds display support.
- **tasmota-zbbridge.bin** = The dedicated Sonoff Zigbee Bridge version.
- **tasmota-minimal.bin** = The Minimal version allows intermediate OTA uploads to support larger versions and does NOT change any persistent parameter. This version **should NOT be used for initial installation**.

Above binaries are also available as gzipped version allowing faster uploads.

The attached binaries can also be downloaded from http://ota.tasmota.com/tasmota/release. The links can be used for OTA upgrades too like ``OtaUrl http://ota.tasmota.com/tasmota/release/tasmota.bin.gz``

### ESP32 based
The following binary downloads have been compiled with ESP32/Arduino library core version **1.0.6**.

- **tasmota32.bin** = The Tasmota version with most drivers including additional sensors and KNX.  **RECOMMENDED RELEASE BINARY**
- **tasmota32solo1.bin** = The Tasmota version with most drivers including additional sensors and KNX for single core ESP32.
- **tasmota32-BG.bin** to **tasmota32-TW.bin** = The Tasmota version in different languages.
- **tasmota32-ir.bin** = The InfraRed Receiver and transmitter version allowing all available protocols provided by library IRremoteESP8266 but without most other features.
- **tasmota32-display.bin** = The Display version without Energy Monitoring but adds display support.
- **tasmota32-webcam.bin** = The Webcam version adds webcam support.
- **tasmota32-bluetooth.bin** = The Bluetooth version adds BLE support.
- **tasmota32-odroidgo.bin** = The Odroid-Go version is specifically tailored to Odroid_go hardware.
- **tasmota32-core2.bin** = The Core2 version is specifically tailored to M5Stack Core2 hardware.

The attached binaries can also be downloaded from http://ota.tasmota.com/tasmota32/release. The links can be used for OTA upgrades too like ``OtaUrl http://ota.tasmota.com/tasmota32/release/tasmota32.bin``

[List](MODULES.md) of embedded modules.

[Complete list](BUILDS.md) of available feature and sensors.

<<<<<<< HEAD
## Changelog v9.4.0 Leslie
=======
## Changelog v9.4.0.1
>>>>>>> 171f48c3
### Added
- Command ``Wifi 0/1`` for ESP8266 to turn wifi Off and On. When wifi is Off it is always returned On after a restart except for a wake-up from deepsleep [#11839](https://github.com/arendst/Tasmota/issues/11839)

### Breaking Changed

### Changed
- Zigbee refactored storage for device configuration and device last known data [#11838](https://github.com/arendst/Tasmota/issues/11838)

### Fixed
- Command ``Power`` should not reset pulsetime [#11805](https://github.com/arendst/Tasmota/issues/11805)
- Teleperiod rule handling regression from v9.3.1.2 [#11851](https://github.com/arendst/Tasmota/issues/11851)

### Noted
- ESP32 single core **tasmota32solo1.bin** binary can only be uploaded using the GUI as OTA upload will trigger the watchdog timer<|MERGE_RESOLUTION|>--- conflicted
+++ resolved
@@ -76,20 +76,76 @@
 
 [Complete list](BUILDS.md) of available feature and sensors.
 
-<<<<<<< HEAD
 ## Changelog v9.4.0 Leslie
-=======
-## Changelog v9.4.0.1
->>>>>>> 171f48c3
 ### Added
+- Command ``Sensor80 1 <0..7>`` to control MFRC522 RFID antenna gain from 18dB (0) to 48dB (7) [#11073](https://github.com/arendst/Tasmota/issues/11073)
+- Command ``SerialBuffer 256..520`` to change hardware serial receive buffer size from default (256) to max local buffer size (520) [#11448](https://github.com/arendst/Tasmota/issues/11448)
+- Command ``SetOption126 1`` to enable DS18x20 arithmetic mean over teleperiod for JSON temperature based on [#11472](https://github.com/arendst/Tasmota/issues/11472)
+- Command ``Backlog0`` to allow execution of following commands without delay
+- Command ``TuyaTempSetRes 0..3`` to control Tuya Temperature Set Resolution [#11781](https://github.com/arendst/Tasmota/issues/11781)
 - Command ``Wifi 0/1`` for ESP8266 to turn wifi Off and On. When wifi is Off it is always returned On after a restart except for a wake-up from deepsleep [#11839](https://github.com/arendst/Tasmota/issues/11839)
+- Commands ``MqttKeepAlive 1..100`` to set Mqtt Keep Alive timer (default 30) and ``MqttTimeout 1..100`` to set Mqtt Socket Timeout (default 4) [#5341](https://github.com/arendst/Tasmota/issues/5341)
+- Commands ``DisplayType`` to select sub-modules where implemented and ``DisplayInvert`` to select inverted display where implemented
+- Support for SML VBUS [#11125](https://github.com/arendst/Tasmota/issues/11125)
+- Support for NEC and OPTOMA LCD/DLP Projector serial power control by Jan BubÃ­k [#11145](https://github.com/arendst/Tasmota/issues/11145)
+- Support for XPT2046 touch screen digitizer on ILI9341 display by nonix [#11159](https://github.com/arendst/Tasmota/issues/11159)
+- Support for zigbee lumi.sensor_wleak [#11200](https://github.com/arendst/Tasmota/issues/11200)
+- Support for dummy energy monitor using user values set by commands ``VoltageSet``, ``CurrentSet``, ``PowerSet`` and ``FrequencySet``. Enable by selecting any GPIO as ``Option A2`` [#10640](https://github.com/arendst/Tasmota/issues/10640)
+- Support for CSE7761 energy monitor as used in ESP32 based Sonoff Dual R3 Pow [#10793](https://github.com/arendst/Tasmota/issues/10793)
+- Support for Frequency monitoring and zero-cross detection on CSE7761 (Sonoff Dual R3)
+- Support for TM1638 seven segment display by Ajith Vasudevan [#11031](https://github.com/arendst/Tasmota/issues/11031)
+- Support for MAX7219 seven segment display by Ajith Vasudevan [#11387](https://github.com/arendst/Tasmota/issues/11387)
+- Support for MPU6886 on primary or secondary I2C bus
+- Support for multiple CCS811 sensors with baseline control (USE_CCS811_V2) by clanganke [#10858](https://github.com/arendst/Tasmota/issues/10858)
+- Allow MCP230xx pinmode from output to input [#11104](https://github.com/arendst/Tasmota/issues/11104)
+- Berry improvements [#11163](https://github.com/arendst/Tasmota/issues/11163)
+- Extent compile time SetOptions support [#11204](https://github.com/arendst/Tasmota/issues/11204)
+- Tasmota discovery as alternative to Home Assistant discovery using define ``USE_TASMOTA_DISCOVERY``
+- Optional GUI file editor enabled with define ``GUI_EDIT_FILE`` by barbudor [#11668](https://github.com/arendst/Tasmota/issues/11668)
+- Initial support for universal display driver UDisplay by Gerhard Mutz. Enable by selecting any GPIO as ``Option A3`` [#11665](https://github.com/arendst/Tasmota/issues/11665)
+- ESP32 Extent BLE [#11212](https://github.com/arendst/Tasmota/issues/11212)
+- ESP32 support for WS2812 hardware driver via RMT or I2S
+- ESP32 support for secondary I2C controller
+- ESP32 support for internal Hall Effect sensor connected to both GPIO36 and GPIO39 only
+- ESP32 support for LVGL 7.11 with Berry binding by Stephan Hadinger [#11789](https://github.com/arendst/Tasmota/issues/11789)
 
 ### Breaking Changed
+- ESP32 partition layout changed to accomodate more file space on most and more code space on core2 and odroid-go [#11746](https://github.com/arendst/Tasmota/issues/11746)
 
 ### Changed
+- TasmotaSerial library from v3.2.0 to v3.3.0
+- PubSubClient library from EspEasy v2.7.12 to Tasmota v2.8.12
+- IRremoteESP8266 library from v2.7.15 to v2.7.16
+- ESP32 core library from v1.0.5-rc6 to v1.0.6
+- TuyaMcu dimmer timeout [#11121](https://github.com/arendst/Tasmota/issues/11121)
+- Rename epaper 42 commands [#11222](https://github.com/arendst/Tasmota/issues/11222)
+- DeepSleep announcement topic [#11223](https://github.com/arendst/Tasmota/issues/11223)
+- Limit number of relay/button columns in GUI to 8 [#11546](https://github.com/arendst/Tasmota/issues/11546)
+- ADC range result from int to float using command ``FreqRes`` for decimal resolution selection [#11545](https://github.com/arendst/Tasmota/issues/11545)
+- Removed overtemp detection on external energy monitoring devices [#11628](https://github.com/arendst/Tasmota/issues/11628)
+- Redesigned initial GUI wifi configuration by Adrian Scillato [#11693](https://github.com/arendst/Tasmota/issues/11693)
+- Redesigned GUI by moving non-configuration buttons from ``Configuration`` to new submenu ``Consoles``
+- In tasmota-sensors.bin enabled support for VL53L0X and disabled TSL2561 [#11711](https://github.com/arendst/Tasmota/issues/11711)
+- Add HLW8012/BL0937 average pulse calculation by Alex Lovett [#11722](https://github.com/arendst/Tasmota/issues/11722)
 - Zigbee refactored storage for device configuration and device last known data [#11838](https://github.com/arendst/Tasmota/issues/11838)
 
 ### Fixed
+- PN532 on ESP32 Serial flush both Tx and Rx buffers [#10910](https://github.com/arendst/Tasmota/issues/10910)
+- Light scheme related color changes [#11041](https://github.com/arendst/Tasmota/issues/11041)
+- Refactor acceleration function for shutter stepper and servo [#11088](https://github.com/arendst/Tasmota/issues/11088)
+- LM75AD detection on different addresses [#11096](https://github.com/arendst/Tasmota/issues/11096)
+- Timer loop when console is scrolled up regression from v9.3.0 [#11108](https://github.com/arendst/Tasmota/issues/11108)
+- Display exception when no file system is present [#11125](https://github.com/arendst/Tasmota/issues/11125)
+- Scripter and SML fixes [#11150](https://github.com/arendst/Tasmota/issues/11150)
+- Zigbee exception when bad frame is received [#11192](https://github.com/arendst/Tasmota/issues/11192)
+- ESP32 flash script for Odroid and Core2 [#11227](https://github.com/arendst/Tasmota/issues/11227)
+- ESP32 WS2812 bitbang support [#11248](https://github.com/arendst/Tasmota/issues/11248)
+- DS18x20 driver timing issue [#11270](https://github.com/arendst/Tasmota/issues/11270)
+- Alexa discovery in hue emulation [#11415](https://github.com/arendst/Tasmota/issues/11415)
+- HC-SR04 on ESP32 release serial interface if not used [#11507](https://github.com/arendst/Tasmota/issues/11507)
+- Alexa discovery for ZBBridge [#11576](https://github.com/arendst/Tasmota/issues/11576)
+- Telegram chat id incorrect size [#11660](https://github.com/arendst/Tasmota/issues/11660)
+- KNX energy yesterday [#11718](https://github.com/arendst/Tasmota/issues/11718)
 - Command ``Power`` should not reset pulsetime [#11805](https://github.com/arendst/Tasmota/issues/11805)
 - Teleperiod rule handling regression from v9.3.1.2 [#11851](https://github.com/arendst/Tasmota/issues/11851)
 

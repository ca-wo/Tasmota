--- conflicted
+++ resolved
@@ -205,12 +205,8 @@
     "USE_KEELOQ","USE_HRXL","USE_SONOFF_D1","USE_HDC1080",
     "USE_IAQ","USE_DISPLAY_SEVENSEG","USE_AS3935","USE_PING",
     "USE_WINDMETER","USE_OPENTHERM","USE_THERMOSTAT","USE_VEML6075",
-<<<<<<< HEAD
-    "USE_VEML7700","USE_MCP9808","USE_BL0940","USE_HP303B",
-=======
     "USE_VEML7700","USE_MCP9808","USE_BL0940","USE_TELEGRAM",
->>>>>>> ee2c2894
-    "","","","",
+    "USE_HP303B","","","",
     "","","","",
     "","","","",
     "","","","USE_WEBCAM"

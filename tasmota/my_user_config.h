--- conflicted
+++ resolved
@@ -991,12 +991,8 @@
 //#define USE_WEBCAM                               // Add support for webcam
 
 #define USE_BERRY                                // Enable Berry scripting language
-<<<<<<< HEAD
-  #define USE_BERRY_TIMEOUT             4000     // Timeout in ms, will raise an exception if running time exceeds this timeout. Must be lower than `WATCHDOG_TASK_SECONDS * 1000` or the hardwware watchdog will fire first
-=======
   #define USE_BERRY_PYTHON_COMPAT                // Enable by default `import python_compat`
   #define USE_BERRY_TIMEOUT             4000     // Timeout in ms, will raise an exception if running time exceeds this timeout
->>>>>>> 1be20cf5
   #define USE_BERRY_PSRAM                        // Allocate Berry memory in PSRAM if PSRAM is connected - this might be slightly slower but leaves main memory intact
   // #define USE_BERRY_DEBUG                        // Compile Berry bytecode with line number information, makes exceptions easier to debug. Adds +8% of memory consumption for compiled code
   #define USE_WEBCLIENT                          // Enable `webclient` to make HTTP/HTTPS requests. Can be disabled for security reasons.

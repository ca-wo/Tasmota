--- conflicted
+++ resolved
@@ -1,7 +1,11 @@
+## Released
+
+### 8.4.0 20200716
+
+- Release George
+
 ## Unreleased (development)
 
-<<<<<<< HEAD
-=======
 ### 8.3.1.6 20200617
 
 - Add command ``Module2`` to configure fallback module on fast reboot (#8464)
@@ -63,9 +67,6 @@
 - Add support for VEML6075 UVA/UVB/UVINDEX Sensor by device111 (#8432)
 - Add support for VEML7700 Ambient light intensity Sensor by device111 (#8432)
 
->>>>>>> 751e6c2b
-## Released
-
 ### 8.3.1 20200518
 
 - Release Fred
@@ -81,8 +82,6 @@
 - Change Mutichannel Gas sensor pow function to approximative pow saving 5k of code space
 - Change Quick Power Cycle detection from 4 to 7 power interrupts (#4066)
 - Fix default state of ``SetOption73 0`` for button decoupling and send multi-press and hold MQTT messages
-
-## Released
 
 ### 8.3.0 20200514
 

--- conflicted
+++ resolved
@@ -151,11 +151,8 @@
   SONOFF_4CHPRO,
   HUAFAN_SS,
   SONOFF_BRIDGE,
-<<<<<<< HEAD
-=======
   SONOFF_B1,
   AILIGHT,
->>>>>>> ebee148b
   MAXMODULE };
 
 /********************************************************************************************/
@@ -497,9 +494,6 @@
      0,
      GPIO_LED1_INV,    // GPIO13 Blue Led (0 = On, 1 = Off)
      0, 0, 0, 0
-<<<<<<< HEAD
-  }
-=======
   },
   { "Sonoff B1",       // Sonoff B1 (ESP8285 - my9231)
      GPIO_KEY1,        // GPIO00 Pad
@@ -531,5 +525,4 @@
      0, 0
   }
 
->>>>>>> ebee148b
 };
